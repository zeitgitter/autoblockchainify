--- conflicted
+++ resolved
@@ -115,11 +115,7 @@
         # try to not interfere with the manual process and wait for the
         # next forced update
         if ((has_changes(repo) and not pending_merge(repo))
-<<<<<<< HEAD
-                or head_older_than(repo, force_interval):
-=======
                 or head_older_than(repo, force_interval)):
->>>>>>> bd17d647
             # 1. Commit
             commit_current_state(repo)
 
